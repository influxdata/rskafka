--- conflicted
+++ resolved
@@ -1,15 +1,8 @@
-<<<<<<< HEAD
-use minikafka::client::Client;
-use std::str::FromStr;
-use std::sync::Arc;
-=======
-use std::{collections::BTreeMap, sync::Arc};
-
 use minikafka::{client::Client, record::Record};
+use std::{collections::BTreeMap, str::FromStr, sync::Arc};
 use time::OffsetDateTime;
 
 mod rdkafka_helper;
->>>>>>> ade7bcca
 
 /// Get the testing Kafka connection string or return current scope.
 ///
@@ -142,12 +135,9 @@
         .unwrap();
 
     let connection = maybe_skip_kafka_integration!();
-<<<<<<< HEAD
     Client::new_with_tls(vec![connection], Arc::new(config))
         .await
         .unwrap();
-=======
-    Client::new_with_tls(vec![connection], Arc::new(config)).await;
 }
 
 #[tokio::test]
@@ -156,10 +146,13 @@
     let topic_name = random_topic_name();
     let n_partitions = 2;
 
-    rdkafka_helper::create_topic(&connection, &topic_name, n_partitions).await;
-
-    let c_minikafka = Client::new_plain(vec![connection]).await;
-    let results = c_minikafka.produce(vec![]).await.unwrap();
+    let client = Client::new_plain(vec![connection]).await.unwrap();
+    client
+        .create_topic(&topic_name, n_partitions, 1)
+        .await
+        .unwrap();
+
+    let results = client.produce(vec![]).await.unwrap();
     let results = results.unpack().unwrap();
     assert!(results.is_empty());
 }
@@ -170,7 +163,11 @@
     let topic_name = random_topic_name();
     let n_partitions = 2;
 
-    rdkafka_helper::create_topic(&connection, &topic_name, n_partitions).await;
+    let client = Client::new_plain(vec![connection.clone()]).await.unwrap();
+    client
+        .create_topic(&topic_name, n_partitions, 1)
+        .await
+        .unwrap();
 
     let record = Record {
         key: b"".to_vec(),
@@ -195,18 +192,21 @@
     let topic_name = random_topic_name();
     let n_partitions = 2;
 
-    rdkafka_helper::create_topic(&connection, &topic_name, n_partitions).await;
-
-    let record = Record {
-        key: b"".to_vec(),
-        value: b"hello kafka".to_vec(),
-        headers: BTreeMap::from([("foo".to_owned(), b"bar".to_vec())]),
-        timestamp: now(),
-    };
-
-    // produce
-    let c_minikafka = Client::new_plain(vec![connection.clone()]).await;
-    let results = c_minikafka
+    let record = Record {
+        key: b"".to_vec(),
+        value: b"hello kafka".to_vec(),
+        headers: BTreeMap::from([("foo".to_owned(), b"bar".to_vec())]),
+        timestamp: now(),
+    };
+
+    // produce
+    let client = Client::new_plain(vec![connection.clone()]).await.unwrap();
+    client
+        .create_topic(&topic_name, n_partitions, 1)
+        .await
+        .unwrap();
+
+    let results = client
         .produce(vec![(topic_name.clone(), 1, record.clone())])
         .await
         .unwrap();
@@ -226,7 +226,11 @@
     let topic_name = random_topic_name();
     let n_partitions = 2;
 
-    rdkafka_helper::create_topic(&connection, &topic_name, n_partitions).await;
+    let client = Client::new_plain(vec![connection.clone()]).await.unwrap();
+    client
+        .create_topic(&topic_name, n_partitions, 1)
+        .await
+        .unwrap();
 
     let record = Record {
         key: b"".to_vec(),
@@ -247,18 +251,21 @@
     let topic_name = random_topic_name();
     let n_partitions = 2;
 
-    rdkafka_helper::create_topic(&connection, &topic_name, n_partitions).await;
-
-    let record = Record {
-        key: b"".to_vec(),
-        value: b"hello kafka".to_vec(),
-        headers: BTreeMap::from([("foo".to_owned(), b"bar".to_vec())]),
-        timestamp: now(),
-    };
-
-    // produce
-    let c_minikafka = Client::new_plain(vec![connection.clone()]).await;
-    let results = c_minikafka
+    let client = Client::new_plain(vec![connection.clone()]).await.unwrap();
+    client
+        .create_topic(&topic_name, n_partitions, 1)
+        .await
+        .unwrap();
+
+    let record = Record {
+        key: b"".to_vec(),
+        value: b"hello kafka".to_vec(),
+        headers: BTreeMap::from([("foo".to_owned(), b"bar".to_vec())]),
+        timestamp: now(),
+    };
+
+    // produce
+    let results = client
         .produce(vec![(topic_name.clone(), 1, record.clone())])
         .await
         .unwrap();
@@ -266,5 +273,4 @@
     assert_eq!(results.len(), 1);
 
     // TODO: consume
->>>>>>> ade7bcca
 }