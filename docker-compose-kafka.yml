---
version: "3"

services:
  zookeeper:
    image: docker.io/bitnami/zookeeper:3.7
    ports:
      - "2181:2181"
    environment:
      - ALLOW_ANONYMOUS_LOGIN=yes
    volumes:
      - zookeeper_data:/bitnami/zookeeper
  kafka-0:
    image: docker.io/bitnami/kafka:3
    ports:
<<<<<<< HEAD
      - "9093:9093"
      - "9096:9096"
=======
      - "9010:9010"
>>>>>>> abb2a28c
    environment:
      - KAFKA_CFG_ZOOKEEPER_CONNECT=zookeeper:2181
      - KAFKA_CFG_BROKER_ID=0
      - ALLOW_PLAINTEXT_LISTENER=yes
<<<<<<< HEAD
      - KAFKA_CFG_LISTENER_SECURITY_PROTOCOL_MAP=CLIENT:PLAINTEXT,EXTERNAL:PLAINTEXT,SECURE:SASL_PLAINTEXT
      - KAFKA_CFG_LISTENERS=CLIENT://:9092,EXTERNAL://:9093,SECURE://:9096
      - KAFKA_CFG_ADVERTISED_LISTENERS=CLIENT://kafka-0:9092,EXTERNAL://localhost:9093,SECURE://localhost:9096
=======
      - KAFKA_CFG_LISTENER_SECURITY_PROTOCOL_MAP=CLIENT:PLAINTEXT,EXTERNAL:PLAINTEXT,FOR_PROXY:PLAINTEXT
      - KAFKA_CFG_LISTENERS=CLIENT://:9000,EXTERNAL://:9010,FOR_PROXY://:9020
      - KAFKA_CFG_ADVERTISED_LISTENERS=CLIENT://kafka-0:9000,EXTERNAL://localhost:9010,FOR_PROXY://kafka-0:9020
>>>>>>> abb2a28c
      - KAFKA_INTER_BROKER_LISTENER_NAME=CLIENT
      - KAFKA_CFG_AUTO_CREATE_TOPICS_ENABLE=false
    volumes:
      - kafka_0_data:/bitnami/kafka
      - ./kafka_jaas.conf:/opt/bitnami/kafka/config/kafka_jaas.conf
    depends_on:
      - zookeeper
  kafka-1:
    image: docker.io/bitnami/kafka:3
    ports:
<<<<<<< HEAD
      - "9094:9094"
      - "9097:9097"
=======
      - "9011:9011"
>>>>>>> abb2a28c
    environment:
      - KAFKA_CFG_ZOOKEEPER_CONNECT=zookeeper:2181
      - KAFKA_CFG_BROKER_ID=1
      - ALLOW_PLAINTEXT_LISTENER=yes
<<<<<<< HEAD
      - KAFKA_CFG_LISTENER_SECURITY_PROTOCOL_MAP=CLIENT:PLAINTEXT,EXTERNAL:PLAINTEXT,SECURE:SASL_PLAINTEXT
      - KAFKA_CFG_LISTENERS=CLIENT://:9092,EXTERNAL://:9094,SECURE://:9097
      - KAFKA_CFG_ADVERTISED_LISTENERS=CLIENT://kafka-1:9092,EXTERNAL://localhost:9094,SECURE://localhost:9097
=======
      - KAFKA_CFG_LISTENER_SECURITY_PROTOCOL_MAP=CLIENT:PLAINTEXT,EXTERNAL:PLAINTEXT,FOR_PROXY:PLAINTEXT
      - KAFKA_CFG_LISTENERS=CLIENT://:9000,EXTERNAL://:9011,FOR_PROXY://:9021
      - KAFKA_CFG_ADVERTISED_LISTENERS=CLIENT://kafka-1:9000,EXTERNAL://localhost:9011,FOR_PROXY://kafka-1:9021
>>>>>>> abb2a28c
      - KAFKA_INTER_BROKER_LISTENER_NAME=CLIENT
      - KAFKA_CFG_AUTO_CREATE_TOPICS_ENABLE=false
    volumes:
      - kafka_1_data:/bitnami/kafka
      - ./kafka_jaas.conf:/opt/bitnami/kafka/config/kafka_jaas.conf
    depends_on:
      - zookeeper
  kafka-2:
    image: docker.io/bitnami/kafka:3
    ports:
<<<<<<< HEAD
      - "9095:9095"
      - "9098:9098"
=======
      - "9012:9012"
>>>>>>> abb2a28c
    environment:
      - KAFKA_CFG_ZOOKEEPER_CONNECT=zookeeper:2181
      - KAFKA_CFG_BROKER_ID=2
      - ALLOW_PLAINTEXT_LISTENER=yes
<<<<<<< HEAD
      - KAFKA_CFG_LISTENER_SECURITY_PROTOCOL_MAP=CLIENT:PLAINTEXT,EXTERNAL:PLAINTEXT,SECURE:SASL_PLAINTEXT
      - KAFKA_CFG_LISTENERS=CLIENT://:9092,EXTERNAL://:9095,SECURE://:9098
      - KAFKA_CFG_ADVERTISED_LISTENERS=CLIENT://kafka-2:9092,EXTERNAL://localhost:9095,SECURE://localhost:9098
=======
      - KAFKA_CFG_LISTENER_SECURITY_PROTOCOL_MAP=CLIENT:PLAINTEXT,EXTERNAL:PLAINTEXT,FOR_PROXY:PLAINTEXT
      - KAFKA_CFG_LISTENERS=CLIENT://:9000,EXTERNAL://:9012,FOR_PROXY://:9022
      - KAFKA_CFG_ADVERTISED_LISTENERS=CLIENT://kafka-2:9000,EXTERNAL://localhost:9012,FOR_PROXY://kafka-2:9022
>>>>>>> abb2a28c
      - KAFKA_INTER_BROKER_LISTENER_NAME=CLIENT
      - KAFKA_CFG_AUTO_CREATE_TOPICS_ENABLE=false
    volumes:
      - kafka_2_data:/bitnami/kafka
      - ./kafka_jaas.conf:/opt/bitnami/kafka/config/kafka_jaas.conf
    depends_on:
      - zookeeper
  proxy:
    image: serjs/go-socks5-proxy
    ports:
      - "1080:1080"
    depends_on:
      - kafka-0
      - kafka-1
      - kafka-2

volumes:
  zookeeper_data:
    driver: local
  kafka_0_data:
    driver: local
  kafka_1_data:
    driver: local
  kafka_2_data:
    driver: local<|MERGE_RESOLUTION|>--- conflicted
+++ resolved
@@ -13,25 +13,16 @@
   kafka-0:
     image: docker.io/bitnami/kafka:3
     ports:
-<<<<<<< HEAD
       - "9093:9093"
+      - "9010:9010"
       - "9096:9096"
-=======
-      - "9010:9010"
->>>>>>> abb2a28c
     environment:
       - KAFKA_CFG_ZOOKEEPER_CONNECT=zookeeper:2181
       - KAFKA_CFG_BROKER_ID=0
       - ALLOW_PLAINTEXT_LISTENER=yes
-<<<<<<< HEAD
-      - KAFKA_CFG_LISTENER_SECURITY_PROTOCOL_MAP=CLIENT:PLAINTEXT,EXTERNAL:PLAINTEXT,SECURE:SASL_PLAINTEXT
-      - KAFKA_CFG_LISTENERS=CLIENT://:9092,EXTERNAL://:9093,SECURE://:9096
-      - KAFKA_CFG_ADVERTISED_LISTENERS=CLIENT://kafka-0:9092,EXTERNAL://localhost:9093,SECURE://localhost:9096
-=======
-      - KAFKA_CFG_LISTENER_SECURITY_PROTOCOL_MAP=CLIENT:PLAINTEXT,EXTERNAL:PLAINTEXT,FOR_PROXY:PLAINTEXT
-      - KAFKA_CFG_LISTENERS=CLIENT://:9000,EXTERNAL://:9010,FOR_PROXY://:9020
-      - KAFKA_CFG_ADVERTISED_LISTENERS=CLIENT://kafka-0:9000,EXTERNAL://localhost:9010,FOR_PROXY://kafka-0:9020
->>>>>>> abb2a28c
+      - KAFKA_CFG_LISTENER_SECURITY_PROTOCOL_MAP=CLIENT:PLAINTEXT,EXTERNAL:PLAINTEXT,FOR_PROXY:PLAINTEXT,SECURE:SASL_PLAINTEXT
+      - KAFKA_CFG_LISTENERS=CLIENT://:9000,EXTERNAL://:9010,FOR_PROXY://:9020,SECURE://:9096
+      - KAFKA_CFG_ADVERTISED_LISTENERS=CLIENT://kafka-0:9000,EXTERNAL://localhost:9010,FOR_PROXY://kafka-0:9020,SECURE://localhost:9096
       - KAFKA_INTER_BROKER_LISTENER_NAME=CLIENT
       - KAFKA_CFG_AUTO_CREATE_TOPICS_ENABLE=false
     volumes:
@@ -42,25 +33,16 @@
   kafka-1:
     image: docker.io/bitnami/kafka:3
     ports:
-<<<<<<< HEAD
       - "9094:9094"
+      - "9011:9011"
       - "9097:9097"
-=======
-      - "9011:9011"
->>>>>>> abb2a28c
     environment:
       - KAFKA_CFG_ZOOKEEPER_CONNECT=zookeeper:2181
       - KAFKA_CFG_BROKER_ID=1
       - ALLOW_PLAINTEXT_LISTENER=yes
-<<<<<<< HEAD
-      - KAFKA_CFG_LISTENER_SECURITY_PROTOCOL_MAP=CLIENT:PLAINTEXT,EXTERNAL:PLAINTEXT,SECURE:SASL_PLAINTEXT
-      - KAFKA_CFG_LISTENERS=CLIENT://:9092,EXTERNAL://:9094,SECURE://:9097
-      - KAFKA_CFG_ADVERTISED_LISTENERS=CLIENT://kafka-1:9092,EXTERNAL://localhost:9094,SECURE://localhost:9097
-=======
-      - KAFKA_CFG_LISTENER_SECURITY_PROTOCOL_MAP=CLIENT:PLAINTEXT,EXTERNAL:PLAINTEXT,FOR_PROXY:PLAINTEXT
-      - KAFKA_CFG_LISTENERS=CLIENT://:9000,EXTERNAL://:9011,FOR_PROXY://:9021
-      - KAFKA_CFG_ADVERTISED_LISTENERS=CLIENT://kafka-1:9000,EXTERNAL://localhost:9011,FOR_PROXY://kafka-1:9021
->>>>>>> abb2a28c
+      - KAFKA_CFG_LISTENER_SECURITY_PROTOCOL_MAP=CLIENT:PLAINTEXT,EXTERNAL:PLAINTEXT,FOR_PROXY:PLAINTEXT,SECURE:SASL_PLAINTEXT
+      - KAFKA_CFG_LISTENERS=CLIENT://:9000,EXTERNAL://:9011,FOR_PROXY://:9021,SECURE://:9097
+      - KAFKA_CFG_ADVERTISED_LISTENERS=CLIENT://kafka-1:9000,EXTERNAL://localhost:9011,FOR_PROXY://kafka-1:9021,SECURE://localhost:9097
       - KAFKA_INTER_BROKER_LISTENER_NAME=CLIENT
       - KAFKA_CFG_AUTO_CREATE_TOPICS_ENABLE=false
     volumes:
@@ -71,25 +53,16 @@
   kafka-2:
     image: docker.io/bitnami/kafka:3
     ports:
-<<<<<<< HEAD
       - "9095:9095"
+      - "9012:9012"
       - "9098:9098"
-=======
-      - "9012:9012"
->>>>>>> abb2a28c
     environment:
       - KAFKA_CFG_ZOOKEEPER_CONNECT=zookeeper:2181
       - KAFKA_CFG_BROKER_ID=2
       - ALLOW_PLAINTEXT_LISTENER=yes
-<<<<<<< HEAD
-      - KAFKA_CFG_LISTENER_SECURITY_PROTOCOL_MAP=CLIENT:PLAINTEXT,EXTERNAL:PLAINTEXT,SECURE:SASL_PLAINTEXT
-      - KAFKA_CFG_LISTENERS=CLIENT://:9092,EXTERNAL://:9095,SECURE://:9098
-      - KAFKA_CFG_ADVERTISED_LISTENERS=CLIENT://kafka-2:9092,EXTERNAL://localhost:9095,SECURE://localhost:9098
-=======
-      - KAFKA_CFG_LISTENER_SECURITY_PROTOCOL_MAP=CLIENT:PLAINTEXT,EXTERNAL:PLAINTEXT,FOR_PROXY:PLAINTEXT
-      - KAFKA_CFG_LISTENERS=CLIENT://:9000,EXTERNAL://:9012,FOR_PROXY://:9022
-      - KAFKA_CFG_ADVERTISED_LISTENERS=CLIENT://kafka-2:9000,EXTERNAL://localhost:9012,FOR_PROXY://kafka-2:9022
->>>>>>> abb2a28c
+      - KAFKA_CFG_LISTENER_SECURITY_PROTOCOL_MAP=CLIENT:PLAINTEXT,EXTERNAL:PLAINTEXT,FOR_PROXY:PLAINTEXT,SECURE:SASL_PLAINTEXT
+      - KAFKA_CFG_LISTENERS=CLIENT://:9000,EXTERNAL://:9012,FOR_PROXY://:9022,SECURE://:9098
+      - KAFKA_CFG_ADVERTISED_LISTENERS=CLIENT://kafka-2:9000,EXTERNAL://localhost:9012,FOR_PROXY://kafka-2:9022,SECURE://localhost:9098
       - KAFKA_INTER_BROKER_LISTENER_NAME=CLIENT
       - KAFKA_CFG_AUTO_CREATE_TOPICS_ENABLE=false
     volumes:
