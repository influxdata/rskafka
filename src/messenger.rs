use std::{
    collections::HashMap,
    future::Future,
    io::Cursor,
    ops::DerefMut,
    sync::{
        atomic::{AtomicI32, Ordering},
        Arc,
    },
    task::Poll,
};

use futures::future::BoxFuture;
use parking_lot::Mutex;
use thiserror::Error;
use tokio::{
    io::{AsyncRead, AsyncWrite, AsyncWriteExt, WriteHalf},
    sync::{
        oneshot::{channel, Sender},
        Mutex as AsyncMutex,
    },
    task::JoinHandle,
};
<<<<<<< HEAD
use tracing::{debug, warn};

use crate::protocol::{
    api_key::ApiKey,
    api_version::ApiVersion,
    error::Error as ApiError,
    frame::{AsyncMessageRead, AsyncMessageWrite},
    messages::{
        ReadVersionedError, ReadVersionedType, RequestBody, RequestHeader, ResponseHeader,
        SaslAuthenticateRequest, SaslHandshakeRequest, WriteVersionedError, WriteVersionedType,
    },
    primitives::{Int16, Int32, NullableString, TaggedFields},
};
=======
use tracing::{debug, info, warn};

>>>>>>> abb2a28c
use crate::protocol::{api_version::ApiVersionRange, primitives::CompactString};
use crate::protocol::{messages::ApiVersionsRequest, traits::ReadType};
use crate::{
    backoff::ErrorOrThrottle,
    protocol::{
        api_key::ApiKey,
        api_version::ApiVersion,
        frame::{AsyncMessageRead, AsyncMessageWrite},
        messages::{
            ReadVersionedError, ReadVersionedType, RequestBody, RequestHeader, ResponseHeader,
            WriteVersionedError, WriteVersionedType,
        },
        primitives::{Int16, Int32, NullableString, TaggedFields},
    },
    throttle::maybe_throttle,
};

#[derive(Debug)]
struct Response {
    #[allow(dead_code)]
    header: ResponseHeader,
    data: Cursor<Vec<u8>>,
}

#[derive(Debug)]
struct ActiveRequest {
    channel: Sender<Result<Response, RequestError>>,
    use_tagged_fields_in_response: bool,
}

#[derive(Debug)]
enum MessengerState {
    /// Currently active requests by correlation ID.
    ///
    /// An active request is one that got prepared or send but the response wasn't received yet.
    RequestMap(HashMap<i32, ActiveRequest>),

    /// One or our streams died and we are unable to process any more requests.
    Poison(Arc<RequestError>),
}

impl MessengerState {
    fn poison(&mut self, err: RequestError) -> Arc<RequestError> {
        match self {
            Self::RequestMap(map) => {
                let err = Arc::new(err);

                // inform all active requests
                for (_correlation_id, active_request) in map.drain() {
                    // it's OK if the other side is gone
                    active_request
                        .channel
                        .send(Err(RequestError::Poisoned(Arc::clone(&err))))
                        .ok();
                }

                *self = Self::Poison(Arc::clone(&err));
                err
            }
            Self::Poison(e) => {
                // already poisoned, used existing error
                Arc::clone(e)
            }
        }
    }
}

/// A connection to a single broker
///
/// Note: Requests to the same [`Messenger`] will be pipelined by Kafka
///
#[derive(Debug)]
pub struct Messenger<RW> {
    /// The half of the stream that we use to send data TO the broker.
    ///
    /// This will be used by [`request`](Self::request) to queue up messages.
    stream_write: Arc<AsyncMutex<WriteHalf<RW>>>,

    /// Client ID.
    client_id: Arc<str>,

    /// The next correlation ID.
    ///
    /// This is used to map responses to active requests.
    correlation_id: AtomicI32,

    /// Version ranges that we think are supported by the broker.
    ///
    /// This needs to be bootstrapped by [`sync_versions`](Self::sync_versions).
    version_ranges: HashMap<ApiKey, ApiVersionRange>,

    /// Current stream state.
    ///
    /// Note that this and `stream_write` are separate struct to allow sending and receiving data concurrently.
    state: Arc<Mutex<MessengerState>>,

    /// Join handle for the background worker that fetches responses.
    join_handle: JoinHandle<()>,
}

#[derive(Error, Debug)]
#[non_exhaustive]
pub enum RequestError {
    #[error("Cannot find matching version for: {api_key:?}")]
    NoVersionMatch { api_key: ApiKey },

    #[error("Cannot write data: {0}")]
    WriteError(#[from] WriteVersionedError),

    #[error("Cannot write versioned data: {0}")]
    WriteMessageError(#[from] crate::protocol::frame::WriteError),

    #[error("Cannot read data: {0}")]
    ReadError(#[from] crate::protocol::traits::ReadError),

    #[error("Cannot read versioned data: {0}")]
    ReadVersionedError(#[from] ReadVersionedError),

    #[error("Cannot read/write data: {0}")]
    IO(#[from] std::io::Error),

    #[error(
        "Data left at the end of the message. Got {message_size} bytes but only read {read} bytes. api_key={api_key:?} api_version={api_version}"
    )]
    TooMuchData {
        message_size: u64,
        read: u64,
        api_key: ApiKey,
        api_version: ApiVersion,
    },

    #[error("Cannot read framed message: {0}")]
    ReadFramedMessageError(#[from] crate::protocol::frame::ReadError),

    #[error("Connection is poisoned: {0}")]
    Poisoned(Arc<RequestError>),
}

#[derive(Error, Debug)]
#[non_exhaustive]
pub enum SyncVersionsError {
    #[error("Did not found a version for ApiVersion that works with that broker")]
    NoWorkingVersion,

    #[error("Request error: {0}")]
    RequestError(#[from] RequestError),

    #[error("Got flipped version from server for API key {api_key:?}: min={min:?} max={max:?}")]
    FlippedVersionRange {
        api_key: ApiKey,
        min: ApiVersion,
        max: ApiVersion,
    },
}

#[derive(Error, Debug)]
pub enum SaslError {
    #[error("Request error: {0}")]
    RequestError(#[from] RequestError),

    #[error("API error: {0}")]
    ApiError(#[from] ApiError),
}

impl<RW> Messenger<RW>
where
    RW: AsyncRead + AsyncWrite + Send + 'static,
{
    pub fn new(stream: RW, max_message_size: usize, client_id: Arc<str>) -> Self {
        let (stream_read, stream_write) = tokio::io::split(stream);
        let state = Arc::new(Mutex::new(MessengerState::RequestMap(HashMap::default())));
        let state_captured = Arc::clone(&state);

        let join_handle = tokio::spawn(async move {
            let mut stream_read = stream_read;

            loop {
                match stream_read.read_message(max_message_size).await {
                    Ok(msg) => {
                        // message was read, so all subsequent errors should not poison the whole stream
                        let mut cursor = Cursor::new(msg);

                        // read header as version 0 (w/o tagged fields) first since this is a strict prefix or the more advanced
                        // header version
                        let mut header =
                            match ResponseHeader::read_versioned(&mut cursor, ApiVersion(Int16(0)))
                            {
                                Ok(header) => header,
                                Err(e) => {
                                    warn!(%e, "Cannot read message header, ignoring message");
                                    continue;
                                }
                            };

                        let active_request = match state_captured.lock().deref_mut() {
                            MessengerState::RequestMap(map) => {
                                if let Some(active_request) = map.remove(&header.correlation_id.0) {
                                    active_request
                                } else {
                                    warn!(
                                        correlation_id = header.correlation_id.0,
                                        "Got response for unknown request",
                                    );
                                    continue;
                                }
                            }
                            MessengerState::Poison(_) => {
                                // stream is poisoned, no need to anything
                                return;
                            }
                        };

                        // optionally read tagged fields from the header as well
                        if active_request.use_tagged_fields_in_response {
                            header.tagged_fields = match TaggedFields::read(&mut cursor) {
                                Ok(fields) => Some(fields),
                                Err(e) => {
                                    // we don't care if the other side is gone
                                    active_request
                                        .channel
                                        .send(Err(RequestError::ReadError(e)))
                                        .ok();
                                    continue;
                                }
                            };
                        }

                        // we don't care if the other side is gone
                        active_request
                            .channel
                            .send(Ok(Response {
                                header,
                                data: cursor,
                            }))
                            .ok();
                    }
                    Err(e) => {
                        state_captured
                            .lock()
                            .poison(RequestError::ReadFramedMessageError(e));
                        return;
                    }
                }
            }
        });

        Self {
            stream_write: Arc::new(AsyncMutex::new(stream_write)),
            client_id,
            correlation_id: AtomicI32::new(0),
            version_ranges: HashMap::new(),
            state,
            join_handle,
        }
    }

    #[cfg(feature = "unstable-fuzzing")]
    pub fn override_version_ranges(&mut self, ranges: HashMap<ApiKey, ApiVersionRange>) {
        self.set_version_ranges(ranges);
    }

    /// Set supported version range.
    fn set_version_ranges(&mut self, ranges: HashMap<ApiKey, ApiVersionRange>) {
        self.version_ranges = ranges;
    }

    pub async fn request<R>(&self, msg: R) -> Result<R::ResponseBody, RequestError>
    where
        R: RequestBody + Send + WriteVersionedType<Vec<u8>>,
        R::ResponseBody: ReadVersionedType<Cursor<Vec<u8>>>,
    {
        self.request_with_version_ranges(msg, &self.version_ranges)
            .await
    }

    async fn request_with_version_ranges<R>(
        &self,
        msg: R,
        version_ranges: &HashMap<ApiKey, ApiVersionRange>,
    ) -> Result<R::ResponseBody, RequestError>
    where
        R: RequestBody + Send + WriteVersionedType<Vec<u8>>,
        R::ResponseBody: ReadVersionedType<Cursor<Vec<u8>>>,
    {
        let body_api_version = version_ranges
            .get(&R::API_KEY)
            .and_then(|range_server| match_versions(*range_server, R::API_VERSION_RANGE))
            .ok_or(RequestError::NoVersionMatch {
                api_key: R::API_KEY,
            })?;

        // determine if our request and response headers shall contain tagged fields. This system is borrowed from
        // rdkafka ("flexver"), see:
        // - https://github.com/edenhill/librdkafka/blob/2b76b65212e5efda213961d5f84e565038036270/src/rdkafka_request.c#L973
        // - https://github.com/edenhill/librdkafka/blob/2b76b65212e5efda213961d5f84e565038036270/src/rdkafka_buf.c#L167-L174
        let use_tagged_fields_in_request =
            body_api_version >= R::FIRST_TAGGED_FIELD_IN_REQUEST_VERSION;
        let use_tagged_fields_in_response =
            body_api_version >= R::FIRST_TAGGED_FIELD_IN_RESPONSE_VERSION;

        // Correlation ID so that we can de-multiplex the responses.
        let correlation_id = self.correlation_id.fetch_add(1, Ordering::SeqCst);

        let header = RequestHeader {
            request_api_key: R::API_KEY,
            request_api_version: body_api_version,
            correlation_id: Int32(correlation_id),
            // Technically we don't need to send a client_id, but newer redpanda version fail to parse the message
            // without it. See https://github.com/influxdata/rskafka/issues/169 .
            client_id: Some(NullableString(Some(String::from(self.client_id.as_ref())))),
            tagged_fields: Some(TaggedFields::default()),
        };
        let header_version = if use_tagged_fields_in_request {
            ApiVersion(Int16(2))
        } else {
            ApiVersion(Int16(1))
        };

        let mut buf = Vec::new();
        header
            .write_versioned(&mut buf, header_version)
            .expect("Writing header to buffer should always work");
        msg.write_versioned(&mut buf, body_api_version)?;

        let (tx, rx) = channel();

        // to prevent stale data in inner state, ensure that we would remove the request again if we are cancelled while
        // sending the request
        let cleanup_on_cancel =
            CleanupRequestStateOnCancel::new(Arc::clone(&self.state), correlation_id);

        match self.state.lock().deref_mut() {
            MessengerState::RequestMap(map) => {
                map.insert(
                    correlation_id,
                    ActiveRequest {
                        channel: tx,
                        use_tagged_fields_in_response,
                    },
                );
            }
            MessengerState::Poison(e) => {
                return Err(RequestError::Poisoned(Arc::clone(e)));
            }
        }

        self.send_message(buf).await?;
        cleanup_on_cancel.message_sent();

        let mut response = rx.await.expect("Who closed this channel?!")?;
        let body = R::ResponseBody::read_versioned(&mut response.data, body_api_version)?;

        // check if we fully consumed the message, otherwise there might be a bug in our protocol code
        let read_bytes = response.data.position();
        let message_bytes = response.data.into_inner().len() as u64;
        if read_bytes != message_bytes {
            return Err(RequestError::TooMuchData {
                message_size: message_bytes,
                read: read_bytes,
                api_key: R::API_KEY,
                api_version: body_api_version,
            });
        }

        Ok(body)
    }

    async fn send_message(&self, msg: Vec<u8>) -> Result<(), RequestError> {
        match self.send_message_inner(msg).await {
            Ok(()) => Ok(()),
            Err(e) => {
                // need to poison the stream because message framing might be out-of-sync
                let mut state = self.state.lock();
                Err(RequestError::Poisoned(state.poison(e)))
            }
        }
    }

    async fn send_message_inner(&self, msg: Vec<u8>) -> Result<(), RequestError> {
        let mut stream_write = Arc::clone(&self.stream_write).lock_owned().await;

        // use a wrapper so that cancelation doesn't cancel the send operation and leaves half-send messages on the wire
        let fut = CancellationSafeFuture::new(async move {
            stream_write.write_message(&msg).await?;
            stream_write.flush().await?;
            Ok(())
        });

        fut.await
    }

    /// Sync supported version range.
    ///
    /// Takes `&self mut` to ensure exclusive access.
    pub async fn sync_versions(&mut self) -> Result<(), SyncVersionsError> {
        'iter_upper_bound: for upper_bound in (ApiVersionsRequest::API_VERSION_RANGE.min().0 .0
            ..=ApiVersionsRequest::API_VERSION_RANGE.max().0 .0)
            .rev()
        {
            let version_ranges = HashMap::from([(
                ApiKey::ApiVersions,
                ApiVersionRange::new(
                    ApiVersionsRequest::API_VERSION_RANGE.min(),
                    ApiVersion(Int16(upper_bound)),
                ),
            )]);

            let body = ApiVersionsRequest {
                client_software_name: Some(CompactString(String::from(env!("CARGO_PKG_NAME")))),
                client_software_version: Some(CompactString(String::from(env!(
                    "CARGO_PKG_VERSION"
                )))),
                tagged_fields: Some(TaggedFields::default()),
            };

            'throttle: loop {
                match self
                    .request_with_version_ranges(&body, &version_ranges)
                    .await
                {
                    Ok(response) => {
                        if let Err(ErrorOrThrottle::Throttle(throttle)) =
                            maybe_throttle::<SyncVersionsError>(response.throttle_time_ms)
                        {
                            info!(
                                ?throttle,
                                request_name = "version sync",
                                "broker asked us to throttle"
                            );
                            tokio::time::sleep(throttle).await;
                            continue 'throttle;
                        }

                        if let Some(e) = response.error_code {
                            debug!(
                                %e,
                                version=upper_bound,
                                "Got error during version sync, cannot use version for ApiVersionRequest",
                            );
                            continue 'iter_upper_bound;
                        }

                        // check range sanity
                        for api_key in &response.api_keys {
                            if api_key.min_version.0 > api_key.max_version.0 {
                                return Err(SyncVersionsError::FlippedVersionRange {
                                    api_key: api_key.api_key,
                                    min: api_key.min_version,
                                    max: api_key.max_version,
                                });
                            }
                        }

                        let ranges = response
                            .api_keys
                            .into_iter()
                            .map(|x| {
                                (
                                    x.api_key,
                                    ApiVersionRange::new(x.min_version, x.max_version),
                                )
                            })
                            .collect();
                        debug!(
                            versions=%sorted_ranges_repr(&ranges),
                            "Detected supported broker versions",
                        );
                        self.set_version_ranges(ranges);
                        return Ok(());
                    }
                    Err(RequestError::NoVersionMatch { .. }) => {
                        unreachable!("Just set to version range to a non-empty range")
                    }
                    Err(RequestError::ReadVersionedError(e)) => {
                        debug!(
                            %e,
                            version=upper_bound,
                            "Cannot read ApiVersionResponse for version",
                        );
                        continue 'iter_upper_bound;
                    }
                    Err(RequestError::ReadError(e)) => {
                        debug!(
                            %e,
                            version=upper_bound,
                            "Cannot read ApiVersionResponse for version",
                        );
                        continue 'iter_upper_bound;
                    }
                    Err(e @ RequestError::TooMuchData { .. }) => {
                        debug!(
                            %e,
                            version=upper_bound,
                            "Cannot read ApiVersionResponse for version",
                        );
                        continue 'iter_upper_bound;
                    }
                    Err(e) => {
                        return Err(SyncVersionsError::RequestError(e));
                    }
                }
            }
        }

        Err(SyncVersionsError::NoWorkingVersion)
    }

    pub async fn sasl_handshake(
        &self,
        mechanism: &str,
        auth_bytes: Vec<u8>,
    ) -> Result<(), SaslError> {
        let req = SaslHandshakeRequest::new(mechanism);
        let resp = self.request(req).await?;
        if let Some(err) = resp.error_code {
            return Err(SaslError::ApiError(err));
        }
        let req = SaslAuthenticateRequest::new(auth_bytes);
        let resp = self.request(req).await?;
        if let Some(err) = resp.error_code {
            if let Some(s) = resp.error_message.0 {
                debug!("Sasl auth error message: {s}");
            }
            return Err(SaslError::ApiError(err));
        }
        Ok(())
    }
}

impl<RW> Drop for Messenger<RW> {
    fn drop(&mut self) {
        self.join_handle.abort();
    }
}

fn sorted_ranges_repr(ranges: &HashMap<ApiKey, ApiVersionRange>) -> String {
    let mut ranges: Vec<_> = ranges.iter().map(|(key, range)| (*key, *range)).collect();
    ranges.sort_by_key(|(key, _range)| *key);
    let ranges: Vec<_> = ranges
        .into_iter()
        .map(|(key, range)| format!("{:?}: {}", key, range))
        .collect();
    ranges.join(", ")
}

fn match_versions(range_a: ApiVersionRange, range_b: ApiVersionRange) -> Option<ApiVersion> {
    if range_a.min() <= range_b.max() && range_b.min() <= range_a.max() {
        Some(range_a.max().min(range_b.max()))
    } else {
        None
    }
}

/// Helper that ensures that a request is removed when a request is cancelled before it was actually sent out.
struct CleanupRequestStateOnCancel {
    state: Arc<Mutex<MessengerState>>,
    correlation_id: i32,
    message_sent: bool,
}

impl CleanupRequestStateOnCancel {
    /// Create new helper.
    ///
    /// You must call [`message_sent`](Self::message_sent) when the request was sent.
    fn new(state: Arc<Mutex<MessengerState>>, correlation_id: i32) -> Self {
        Self {
            state,
            correlation_id,
            message_sent: false,
        }
    }

    /// Request was sent. Do NOT clean the state any longer.
    fn message_sent(mut self) {
        self.message_sent = true;
    }
}

impl Drop for CleanupRequestStateOnCancel {
    fn drop(&mut self) {
        if !self.message_sent {
            if let MessengerState::RequestMap(map) = self.state.lock().deref_mut() {
                map.remove(&self.correlation_id);
            }
        }
    }
}

/// Wrapper around a future that cannot be cancelled.
///
/// When the future is dropped/cancelled, we'll spawn a tokio task to _rescue_ it.
struct CancellationSafeFuture<F>
where
    F: Future + Send + 'static,
{
    /// Mark if the inner future finished. If not, we must spawn a helper task on drop.
    done: bool,

    /// Inner future.
    ///
    /// Wrapped in an `Option` so we can extract it during drop. Inside that option however we also need a pinned
    /// box because once this wrapper is polled, it will be pinned in memory -- even during drop. Now the inner
    /// future does not necessarily implement `Unpin`, so we need a heap allocation to pin it in memory even when we
    /// move it out of this option.
    inner: Option<BoxFuture<'static, F::Output>>,
}

impl<F> Drop for CancellationSafeFuture<F>
where
    F: Future + Send + 'static,
{
    fn drop(&mut self) {
        if !self.done {
            let inner = self.inner.take().expect("Double-drop?");
            tokio::task::spawn(async move {
                inner.await;
            });
        }
    }
}

impl<F> CancellationSafeFuture<F>
where
    F: Future + Send,
{
    fn new(fut: F) -> Self {
        Self {
            done: false,
            inner: Some(Box::pin(fut)),
        }
    }
}

impl<F> Future for CancellationSafeFuture<F>
where
    F: Future + Send,
{
    type Output = F::Output;

    fn poll(
        mut self: std::pin::Pin<&mut Self>,
        cx: &mut std::task::Context<'_>,
    ) -> Poll<Self::Output> {
        match self.inner.as_mut().expect("no dropped").as_mut().poll(cx) {
            Poll::Ready(res) => {
                self.done = true;
                Poll::Ready(res)
            }
            Poll::Pending => Poll::Pending,
        }
    }
}

#[cfg(test)]
mod tests {
    use std::time::Duration;

    use assert_matches::assert_matches;
    use futures::{pin_mut, FutureExt};
    use tokio::{
        io::{AsyncReadExt, DuplexStream},
        sync::{mpsc::UnboundedSender, Barrier},
    };

    use super::*;

    use crate::{
        build_info::DEFAULT_CLIENT_ID,
        protocol::{
            error::Error as ApiError,
            messages::{
                ApiVersionsResponse, ApiVersionsResponseApiKey, ListOffsetsRequest, NORMAL_CONSUMER,
            },
            traits::WriteType,
        },
    };

    #[test]
    fn test_match_versions() {
        assert_eq!(
            match_versions(
                ApiVersionRange::new(ApiVersion(Int16(10)), ApiVersion(Int16(20))),
                ApiVersionRange::new(ApiVersion(Int16(10)), ApiVersion(Int16(20))),
            ),
            Some(ApiVersion(Int16(20))),
        );

        assert_eq!(
            match_versions(
                ApiVersionRange::new(ApiVersion(Int16(10)), ApiVersion(Int16(15))),
                ApiVersionRange::new(ApiVersion(Int16(13)), ApiVersion(Int16(20))),
            ),
            Some(ApiVersion(Int16(15))),
        );

        assert_eq!(
            match_versions(
                ApiVersionRange::new(ApiVersion(Int16(10)), ApiVersion(Int16(15))),
                ApiVersionRange::new(ApiVersion(Int16(15)), ApiVersion(Int16(20))),
            ),
            Some(ApiVersion(Int16(15))),
        );

        assert_eq!(
            match_versions(
                ApiVersionRange::new(ApiVersion(Int16(10)), ApiVersion(Int16(14))),
                ApiVersionRange::new(ApiVersion(Int16(15)), ApiVersion(Int16(20))),
            ),
            None,
        );
    }

    #[tokio::test]
    async fn test_sync_versions_ok() {
        let (sim, rx) = MessageSimulator::new();
        let mut messenger = Messenger::new(rx, 1_000, Arc::from(DEFAULT_CLIENT_ID));

        // construct response
        let mut msg = vec![];
        ResponseHeader {
            correlation_id: Int32(0),
            tagged_fields: Default::default(), // NOT serialized for ApiVersion!
        }
        .write_versioned(&mut msg, ApiVersion(Int16(0)))
        .unwrap();
        ApiVersionsResponse {
            error_code: None,
            api_keys: vec![ApiVersionsResponseApiKey {
                api_key: ApiKey::Produce,
                min_version: ApiVersion(Int16(1)),
                max_version: ApiVersion(Int16(5)),
                tagged_fields: Default::default(),
            }],
            throttle_time_ms: None,
            tagged_fields: None,
        }
        .write_versioned(&mut msg, ApiVersionsRequest::API_VERSION_RANGE.max())
        .unwrap();
        sim.push(msg);

        // sync versions
        messenger.sync_versions().await.unwrap();
        let expected = HashMap::from([(
            (ApiKey::Produce),
            ApiVersionRange::new(ApiVersion(Int16(1)), ApiVersion(Int16(5))),
        )]);
        assert_eq!(messenger.version_ranges, expected);
    }

    #[tokio::test]
    async fn test_sync_versions_ignores_error_code() {
        let (sim, rx) = MessageSimulator::new();
        let mut messenger = Messenger::new(rx, 1_000, Arc::from(DEFAULT_CLIENT_ID));

        // construct error response
        let mut msg = vec![];
        ResponseHeader {
            correlation_id: Int32(0),
            tagged_fields: Default::default(), // NOT serialized for ApiVersion!
        }
        .write_versioned(&mut msg, ApiVersion(Int16(0)))
        .unwrap();
        ApiVersionsResponse {
            error_code: Some(ApiError::CorruptMessage),
            api_keys: vec![ApiVersionsResponseApiKey {
                api_key: ApiKey::Produce,
                min_version: ApiVersion(Int16(2)),
                max_version: ApiVersion(Int16(3)),
                tagged_fields: Default::default(),
            }],
            throttle_time_ms: None,
            tagged_fields: None,
        }
        .write_versioned(&mut msg, ApiVersionsRequest::API_VERSION_RANGE.max())
        .unwrap();
        sim.push(msg);

        // construct good response
        let mut msg = vec![];
        ResponseHeader {
            correlation_id: Int32(1),
            tagged_fields: Default::default(),
        }
        .write_versioned(&mut msg, ApiVersion(Int16(0)))
        .unwrap();
        ApiVersionsResponse {
            error_code: None,
            api_keys: vec![ApiVersionsResponseApiKey {
                api_key: ApiKey::Produce,
                min_version: ApiVersion(Int16(1)),
                max_version: ApiVersion(Int16(5)),
                tagged_fields: Default::default(),
            }],
            throttle_time_ms: None,
            tagged_fields: None,
        }
        .write_versioned(
            &mut msg,
            ApiVersion(Int16(ApiVersionsRequest::API_VERSION_RANGE.max().0 .0 - 1)),
        )
        .unwrap();
        sim.push(msg);

        // sync versions
        messenger.sync_versions().await.unwrap();
        let expected = HashMap::from([(
            (ApiKey::Produce),
            ApiVersionRange::new(ApiVersion(Int16(1)), ApiVersion(Int16(5))),
        )]);
        assert_eq!(messenger.version_ranges, expected);
    }

    #[tokio::test]
    async fn test_sync_versions_ignores_read_code() {
        let (sim, rx) = MessageSimulator::new();
        let mut messenger = Messenger::new(rx, 1_000, Arc::from(DEFAULT_CLIENT_ID));

        // construct error response
        let mut msg = vec![];
        ResponseHeader {
            correlation_id: Int32(0),
            tagged_fields: Default::default(), // NOT serialized for ApiVersion!
        }
        .write_versioned(&mut msg, ApiVersion(Int16(0)))
        .unwrap();
        msg.push(b'\0'); // malformed message body which can happen if the server doesn't really support this version
        sim.push(msg);

        // construct good response
        let mut msg = vec![];
        ResponseHeader {
            correlation_id: Int32(1),
            tagged_fields: Default::default(),
        }
        .write_versioned(&mut msg, ApiVersion(Int16(0)))
        .unwrap();
        ApiVersionsResponse {
            error_code: None,
            api_keys: vec![ApiVersionsResponseApiKey {
                api_key: ApiKey::Produce,
                min_version: ApiVersion(Int16(1)),
                max_version: ApiVersion(Int16(5)),
                tagged_fields: Default::default(),
            }],
            throttle_time_ms: None,
            tagged_fields: None,
        }
        .write_versioned(
            &mut msg,
            ApiVersion(Int16(ApiVersionsRequest::API_VERSION_RANGE.max().0 .0 - 1)),
        )
        .unwrap();
        sim.push(msg);

        // sync versions
        messenger.sync_versions().await.unwrap();
        let expected = HashMap::from([(
            (ApiKey::Produce),
            ApiVersionRange::new(ApiVersion(Int16(1)), ApiVersion(Int16(5))),
        )]);
        assert_eq!(messenger.version_ranges, expected);
    }

    #[tokio::test]
    async fn test_sync_versions_err_flipped_range() {
        let (sim, rx) = MessageSimulator::new();
        let mut messenger = Messenger::new(rx, 1_000, Arc::from(DEFAULT_CLIENT_ID));

        // construct response
        let mut msg = vec![];
        ResponseHeader {
            correlation_id: Int32(0),
            tagged_fields: Default::default(), // NOT serialized for ApiVersion!
        }
        .write_versioned(&mut msg, ApiVersion(Int16(0)))
        .unwrap();
        ApiVersionsResponse {
            error_code: None,
            api_keys: vec![ApiVersionsResponseApiKey {
                api_key: ApiKey::Produce,
                min_version: ApiVersion(Int16(2)),
                max_version: ApiVersion(Int16(1)),
                tagged_fields: Default::default(),
            }],
            throttle_time_ms: None,
            tagged_fields: None,
        }
        .write_versioned(&mut msg, ApiVersionsRequest::API_VERSION_RANGE.max())
        .unwrap();
        sim.push(msg);

        // sync versions
        let err = messenger.sync_versions().await.unwrap_err();
        assert_matches!(err, SyncVersionsError::FlippedVersionRange { .. });
    }

    #[tokio::test]
    async fn test_sync_versions_ignores_garbage() {
        let (sim, rx) = MessageSimulator::new();
        let mut messenger = Messenger::new(rx, 1_000, Arc::from(DEFAULT_CLIENT_ID));

        // construct response
        let mut msg = vec![];
        ResponseHeader {
            correlation_id: Int32(0),
            tagged_fields: Default::default(), // NOT serialized for ApiVersion!
        }
        .write_versioned(&mut msg, ApiVersion(Int16(0)))
        .unwrap();
        ApiVersionsResponse {
            error_code: None,
            api_keys: vec![ApiVersionsResponseApiKey {
                api_key: ApiKey::Produce,
                min_version: ApiVersion(Int16(1)),
                max_version: ApiVersion(Int16(2)),
                tagged_fields: Default::default(),
            }],
            throttle_time_ms: None,
            tagged_fields: None,
        }
        .write_versioned(&mut msg, ApiVersionsRequest::API_VERSION_RANGE.max())
        .unwrap();
        msg.push(b'\0'); // add junk to the end of the message to trigger `TooMuchData`
        sim.push(msg);

        // construct good response
        let mut msg = vec![];
        ResponseHeader {
            correlation_id: Int32(1),
            tagged_fields: Default::default(),
        }
        .write_versioned(&mut msg, ApiVersion(Int16(0)))
        .unwrap();
        ApiVersionsResponse {
            error_code: None,
            api_keys: vec![ApiVersionsResponseApiKey {
                api_key: ApiKey::Produce,
                min_version: ApiVersion(Int16(1)),
                max_version: ApiVersion(Int16(5)),
                tagged_fields: Default::default(),
            }],
            throttle_time_ms: None,
            tagged_fields: None,
        }
        .write_versioned(
            &mut msg,
            ApiVersion(Int16(ApiVersionsRequest::API_VERSION_RANGE.max().0 .0 - 1)),
        )
        .unwrap();
        sim.push(msg);

        // sync versions
        messenger.sync_versions().await.unwrap();
        let expected = HashMap::from([(
            (ApiKey::Produce),
            ApiVersionRange::new(ApiVersion(Int16(1)), ApiVersion(Int16(5))),
        )]);
        assert_eq!(messenger.version_ranges, expected);
    }

    #[tokio::test]
    async fn test_sync_versions_err_no_working_version() {
        let (sim, rx) = MessageSimulator::new();
        let mut messenger = Messenger::new(rx, 1_000, Arc::from(DEFAULT_CLIENT_ID));

        // construct error response
        for (i, v) in ((ApiVersionsRequest::API_VERSION_RANGE.min().0 .0)
            ..=(ApiVersionsRequest::API_VERSION_RANGE.max().0 .0))
            .rev()
            .enumerate()
        {
            let mut msg = vec![];
            ResponseHeader {
                correlation_id: Int32(i as i32),
                tagged_fields: Default::default(),
            }
            .write_versioned(&mut msg, ApiVersion(Int16(0)))
            .unwrap();
            ApiVersionsResponse {
                error_code: Some(ApiError::CorruptMessage),
                api_keys: vec![ApiVersionsResponseApiKey {
                    api_key: ApiKey::Produce,
                    min_version: ApiVersion(Int16(1)),
                    max_version: ApiVersion(Int16(5)),
                    tagged_fields: Default::default(),
                }],
                throttle_time_ms: None,
                tagged_fields: None,
            }
            .write_versioned(&mut msg, ApiVersion(Int16(v)))
            .unwrap();
            sim.push(msg);
        }

        // sync versions
        let err = messenger.sync_versions().await.unwrap_err();
        assert_matches!(err, SyncVersionsError::NoWorkingVersion);
    }

    #[tokio::test]
    async fn test_poison_hangup() {
        let (sim, rx) = MessageSimulator::new();
        let mut messenger = Messenger::new(rx, 1_000, Arc::from(DEFAULT_CLIENT_ID));
        messenger.set_version_ranges(HashMap::from([(
            ApiKey::ListOffsets,
            ListOffsetsRequest::API_VERSION_RANGE,
        )]));

        sim.hang_up();

        let err = messenger
            .request(ListOffsetsRequest {
                replica_id: NORMAL_CONSUMER,
                isolation_level: None,
                topics: vec![],
            })
            .await
            .unwrap_err();
        assert_matches!(err, RequestError::Poisoned(_));
    }

    #[tokio::test]
    async fn test_poison_negative_message_size() {
        let (sim, rx) = MessageSimulator::new();
        let mut messenger = Messenger::new(rx, 1_000, Arc::from(DEFAULT_CLIENT_ID));
        messenger.set_version_ranges(HashMap::from([(
            ApiKey::ListOffsets,
            ListOffsetsRequest::API_VERSION_RANGE,
        )]));

        sim.negative_message_size();

        let err = messenger
            .request(ListOffsetsRequest {
                replica_id: NORMAL_CONSUMER,
                isolation_level: None,
                topics: vec![],
            })
            .await
            .unwrap_err();
        assert_matches!(err, RequestError::Poisoned(_));

        // follow-up message is broken as well
        let err = messenger
            .request(ListOffsetsRequest {
                replica_id: NORMAL_CONSUMER,
                isolation_level: None,
                topics: vec![],
            })
            .await
            .unwrap_err();
        assert_matches!(err, RequestError::Poisoned(_));
    }

    #[tokio::test]
    async fn test_broken_msg_header_does_not_poison() {
        let (sim, rx) = MessageSimulator::new();
        let mut messenger = Messenger::new(rx, 1_000, Arc::from(DEFAULT_CLIENT_ID));
        messenger.set_version_ranges(HashMap::from([(
            ApiKey::ApiVersions,
            ApiVersionsRequest::API_VERSION_RANGE,
        )]));

        // garbage
        sim.send(b"foo".to_vec());

        // construct good response
        let mut msg = vec![];
        ResponseHeader {
            correlation_id: Int32(0),
            tagged_fields: Default::default(), // NOT serialized for ApiVersion!
        }
        .write_versioned(&mut msg, ApiVersion(Int16(0)))
        .unwrap();
        let resp = ApiVersionsResponse {
            error_code: Some(ApiError::CorruptMessage),
            api_keys: vec![],
            throttle_time_ms: Some(Int32(1)),
            tagged_fields: Some(TaggedFields::default()),
        };
        resp.write_versioned(&mut msg, ApiVersionsRequest::API_VERSION_RANGE.max())
            .unwrap();
        sim.push(msg);

        let actual = messenger
            .request(ApiVersionsRequest {
                client_software_name: Some(CompactString(String::new())),
                client_software_version: Some(CompactString(String::new())),
                tagged_fields: Some(TaggedFields::default()),
            })
            .await
            .unwrap();
        assert_eq!(actual, resp);
    }

    #[tokio::test]
    async fn test_cancel_request() {
        // Use a "virtual" network between a simulated broker and a client. The network is intercepted in the middle to
        // pause it after 3 bytes are sent by the client.
        let (tx_front, rx_middle) = tokio::io::duplex(1);
        let (tx_middle, mut rx_back) = tokio::io::duplex(1);

        let mut messenger = Messenger::new(tx_front, 1_000, Arc::from(DEFAULT_CLIENT_ID));

        // create two barriers:
        // - pause: will be passed after 3 bytes were sent by the client
        // - continue: will be passed to continue client->broker traffic
        //
        // The barriers do NOT affect broker->client traffic.
        //
        // The sizes of the barriers is 2: one for the network simulation task and one for the main/control thread.
        let network_pause = Arc::new(Barrier::new(2));
        let network_pause_captured = Arc::clone(&network_pause);
        let network_continue = Arc::new(Barrier::new(2));
        let network_continue_captured = Arc::clone(&network_continue);
        let handle_network = tokio::spawn(async move {
            // Need to split both directions into read and write halfs so we can run full-duplex in two loops. Otherwise
            // the test might deadlock even though the code is just fine (TCP is full-duplex).
            let (mut rx_middle_read, mut rx_middle_write) = tokio::io::split(rx_middle);
            let (mut tx_middle_read, mut tx_middle_write) = tokio::io::split(tx_middle);

            let direction_client_broker = async {
                for i in 0.. {
                    let mut buf = [0; 1];
                    rx_middle_read.read_exact(&mut buf).await.unwrap();
                    tx_middle_write.write_all(&buf).await.unwrap();

                    if i == 3 {
                        network_pause_captured.wait().await;
                        network_continue_captured.wait().await;
                    }
                }
            };

            let direction_broker_client = async {
                loop {
                    let mut buf = [0; 1];
                    tx_middle_read.read_exact(&mut buf).await.unwrap();
                    rx_middle_write.write_all(&buf).await.unwrap();
                }
            };

            tokio::select! {
                _ = direction_client_broker => {}
                _ = direction_broker_client => {}
            }
        });

        // simulated broker, just reads messages and answers w/ "api versions" responses
        let handle_broker = tokio::spawn(async move {
            for correlation_id in 0.. {
                let data = rx_back.read_message(1_000).await.unwrap();
                let mut data = Cursor::new(data);
                let header =
                    RequestHeader::read_versioned(&mut data, ApiVersion(Int16(1))).unwrap();
                assert_eq!(
                    header,
                    RequestHeader {
                        request_api_key: ApiKey::ApiVersions,
                        request_api_version: ApiVersion(Int16(0)),
                        correlation_id: Int32(correlation_id),
                        client_id: Some(NullableString(Some(String::from(env!("CARGO_PKG_NAME"))))),
                        tagged_fields: None,
                    }
                );
                let body =
                    ApiVersionsRequest::read_versioned(&mut data, ApiVersion(Int16(0))).unwrap();
                assert_eq!(
                    body,
                    ApiVersionsRequest {
                        client_software_name: None,
                        client_software_version: None,
                        tagged_fields: None,
                    }
                );
                assert_eq!(data.position() as usize, data.get_ref().len());

                let mut msg = vec![];
                ResponseHeader {
                    correlation_id: Int32(correlation_id),
                    tagged_fields: Default::default(), // NOT serialized for ApiVersion!
                }
                .write_versioned(&mut msg, ApiVersion(Int16(0)))
                .unwrap();
                let resp = ApiVersionsResponse {
                    error_code: Some(ApiError::CorruptMessage),
                    api_keys: vec![],
                    throttle_time_ms: Some(Int32(1)),
                    tagged_fields: Some(TaggedFields::default()),
                };
                resp.write_versioned(&mut msg, ApiVersionsRequest::API_VERSION_RANGE.min())
                    .unwrap();
                rx_back.write_message(&msg).await.unwrap();
            }
        });

        messenger.set_version_ranges(HashMap::from([(
            ApiKey::ApiVersions,
            ApiVersionRange::new(ApiVersion(Int16(0)), ApiVersion(Int16(0))),
        )]));

        // send first message, this task will be canceled after 3 bytes got sent.
        let task_to_cancel = (async {
            messenger
                .request(ApiVersionsRequest {
                    client_software_name: Some(CompactString(String::from("foo"))),
                    client_software_version: Some(CompactString(String::from("bar"))),
                    tagged_fields: Some(TaggedFields::default()),
                })
                .await
                .unwrap();
        })
        .fuse();

        {
            // cancel when we exit this block
            pin_mut!(task_to_cancel);

            // write exactly 3 bytes via the client and then cancel the task.
            futures::select_biased! {
                _ = &mut task_to_cancel => panic!("should not have finished"),
                _ = network_pause.wait().fuse() => {},
            }
        }

        // continue client->broker traffic
        network_continue.wait().await;

        // IF the original bug in https://github.com/influxdata/rskafka/issues/103 exists, then the following statement
        // will timeout because the broker got garbage and will wait forever to read the message.
        tokio::time::timeout(Duration::from_millis(100), async {
            messenger
                .request(ApiVersionsRequest {
                    client_software_name: Some(CompactString(String::from("foo"))),
                    client_software_version: Some(CompactString(String::from("bar"))),
                    tagged_fields: Some(TaggedFields::default()),
                })
                .await
                .unwrap();
        })
        .await
        .unwrap();

        // clean up helper tasks
        handle_broker.abort();
        handle_network.abort();
    }

    #[derive(Debug)]
    enum Message {
        Send(Vec<u8>),
        Consume,
        NegativeMessageSize,
        HangUp,
    }

    struct MessageSimulator {
        messages: UnboundedSender<Message>,
        join_handle: JoinHandle<()>,
    }

    impl MessageSimulator {
        fn new() -> (Self, DuplexStream) {
            let (mut tx, rx) = tokio::io::duplex(1_000);
            let (msg_tx, mut msg_rx) = tokio::sync::mpsc::unbounded_channel();

            let join_handle = tokio::task::spawn(async move {
                loop {
                    let message = match msg_rx.recv().await {
                        Some(msg) => msg,
                        None => return,
                    };

                    match message {
                        Message::Consume => {
                            tx.read_message(1_000).await.unwrap();
                        }
                        Message::Send(data) => {
                            tx.write_message(&data).await.unwrap();
                        }
                        Message::NegativeMessageSize => {
                            let mut buf = vec![];
                            Int32(-1).write(&mut buf).unwrap();
                            tx.write_all(&buf).await.unwrap()
                        }
                        Message::HangUp => {
                            return;
                        }
                    }
                }
            });

            let this = Self {
                messages: msg_tx,
                join_handle,
            };
            (this, rx)
        }

        fn push(&self, msg: Vec<u8>) {
            // Must wait for the request message before reading the response, otherwise `Messenger` might read
            // our response that doesn't have a correlated request yet and throws it away. This is because
            // servers never send data without being asked to do so.
            self.consume();
            self.send(msg);
        }

        fn consume(&self) {
            self.messages.send(Message::Consume).unwrap();
        }

        fn send(&self, msg: Vec<u8>) {
            self.messages.send(Message::Send(msg)).unwrap();
        }

        fn negative_message_size(&self) {
            self.messages.send(Message::NegativeMessageSize).unwrap();
        }

        fn hang_up(&self) {
            self.messages.send(Message::HangUp).unwrap();
        }
    }

    impl Drop for MessageSimulator {
        fn drop(&mut self) {
            // this will drop the future and therefore tx which will close th streams
            self.join_handle.abort();
        }
    }
}<|MERGE_RESOLUTION|>--- conflicted
+++ resolved
@@ -21,24 +21,8 @@
     },
     task::JoinHandle,
 };
-<<<<<<< HEAD
-use tracing::{debug, warn};
-
-use crate::protocol::{
-    api_key::ApiKey,
-    api_version::ApiVersion,
-    error::Error as ApiError,
-    frame::{AsyncMessageRead, AsyncMessageWrite},
-    messages::{
-        ReadVersionedError, ReadVersionedType, RequestBody, RequestHeader, ResponseHeader,
-        SaslAuthenticateRequest, SaslHandshakeRequest, WriteVersionedError, WriteVersionedType,
-    },
-    primitives::{Int16, Int32, NullableString, TaggedFields},
-};
-=======
 use tracing::{debug, info, warn};
 
->>>>>>> abb2a28c
 use crate::protocol::{api_version::ApiVersionRange, primitives::CompactString};
 use crate::protocol::{messages::ApiVersionsRequest, traits::ReadType};
 use crate::{
@@ -46,10 +30,11 @@
     protocol::{
         api_key::ApiKey,
         api_version::ApiVersion,
+        error::Error as ApiError,
         frame::{AsyncMessageRead, AsyncMessageWrite},
         messages::{
             ReadVersionedError, ReadVersionedType, RequestBody, RequestHeader, ResponseHeader,
-            WriteVersionedError, WriteVersionedType,
+            SaslAuthenticateRequest, SaslHandshakeRequest, WriteVersionedError, WriteVersionedType,
         },
         primitives::{Int16, Int32, NullableString, TaggedFields},
     },
