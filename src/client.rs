--- conflicted
+++ resolved
@@ -145,13 +145,8 @@
     pub async fn produce(
         &self,
         records: Vec<(String, i32, Record)>,
-<<<<<<< HEAD
     ) -> Result<ResultVec<i64, ProtocolError>, ProduceError> {
-        use crate::protocol::messages::produce::{
-=======
-    ) -> Result<ResultVec<i64, Error>, ProduceError> {
         use crate::protocol::messages::{
->>>>>>> 4f74f565
             ProduceRequest, ProduceRequestPartitionData, ProduceRequestTopicData,
         };
 
